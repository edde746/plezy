--- conflicted
+++ resolved
@@ -6,12 +6,9 @@
           android:drawable="@drawable/ic_launcher_foreground"
           android:inset="16%" />
   </foreground>
-<<<<<<< HEAD
-=======
-  <monochrome>
+<monochrome>
       <inset
           android:drawable="@mipmap/ic_launcher_monochrome"
           android:inset="16%" />
-  </monochrome>
->>>>>>> fac7aed1
+</monochrome>
 </adaptive-icon>