--- conflicted
+++ resolved
@@ -1,4 +1,5 @@
 import '../client/plex_client.dart';
+import '../models/plex_media_info.dart';
 import '../models/plex_metadata.dart';
 import '../i18n/strings.g.dart';
 
@@ -31,11 +32,8 @@
       // Return result with available versions and video URL
       return PlaybackInitializationResult(
         availableVersions: playbackData.availableVersions,
-<<<<<<< HEAD
-        videoUrl: playbackData.videoUrl!,
-=======
-        mediaInfo: mediaInfo,
->>>>>>> 0a6f7c35
+        videoUrl: playbackData.videoUrl,
+        mediaInfo: playbackData.mediaInfo,
       );
     } catch (e) {
       if (e is PlaybackException) {
@@ -49,19 +47,13 @@
 /// Result of playback initialization
 class PlaybackInitializationResult {
   final List<dynamic> availableVersions;
-<<<<<<< HEAD
   final String? videoUrl;
+  final PlexMediaInfo? mediaInfo;
 
   PlaybackInitializationResult({
     required this.availableVersions,
     this.videoUrl,
-=======
-  final PlexMediaInfo? mediaInfo;
-
-  PlaybackInitializationResult({
-    required this.availableVersions,
     this.mediaInfo,
->>>>>>> 0a6f7c35
   });
 }
 
