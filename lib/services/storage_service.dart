import 'dart:convert';
import 'package:shared_preferences/shared_preferences.dart';

class StorageService {
  static const String _keyServerUrl = 'server_url';
  static const String _keyToken = 'token';
  static const String _keyPlexToken = 'plex_token';
  static const String _keyServerData = 'server_data';
  static const String _keyClientId = 'client_identifier';
  static const String _keySelectedLibraryIndex = 'selected_library_index';
  static const String _keySelectedLibraryKey = 'selected_library_key';
  static const String _keyLibraryFilters = 'library_filters';
  static const String _keyLibraryOrder = 'library_order';
  static const String _keyUserProfile = 'user_profile';
  static const String _keyCurrentUserUUID = 'current_user_uuid';
  static const String _keyHomeUsersCache = 'home_users_cache';
  static const String _keyHomeUsersCacheExpiry = 'home_users_cache_expiry';
  static const String _keyHiddenLibraries = 'hidden_libraries';

  static StorageService? _instance;
  late SharedPreferences _prefs;

  StorageService._();

  static Future<StorageService> getInstance() async {
    if (_instance == null) {
      _instance = StorageService._();
      await _instance!._init();
    }
    return _instance!;
  }

  Future<void> _init() async {
    _prefs = await SharedPreferences.getInstance();
  }

  // Server URL
  Future<void> saveServerUrl(String url) async {
    await _prefs.setString(_keyServerUrl, url);
  }

  String? getServerUrl() {
    return _prefs.getString(_keyServerUrl);
  }

  // Server Access Token
  Future<void> saveToken(String token) async {
    await _prefs.setString(_keyToken, token);
  }

  String? getToken() {
    return _prefs.getString(_keyToken);
  }

  // Alias for server access token for clarity
  Future<void> saveServerAccessToken(String token) async {
    await saveToken(token);
  }

  String? getServerAccessToken() {
    return getToken();
  }

  // Plex.tv Token (for API access)
  Future<void> savePlexToken(String token) async {
    await _prefs.setString(_keyPlexToken, token);
  }

  String? getPlexToken() {
    return _prefs.getString(_keyPlexToken);
  }

  // Server Data (full PlexServer object as JSON)
  Future<void> saveServerData(Map<String, dynamic> serverJson) async {
    final jsonString = json.encode(serverJson);
    await _prefs.setString(_keyServerData, jsonString);
  }

  Map<String, dynamic>? getServerData() {
    final jsonString = _prefs.getString(_keyServerData);
    if (jsonString == null) return null;

    try {
      return json.decode(jsonString) as Map<String, dynamic>;
    } catch (e) {
      return null;
    }
  }

  // Client Identifier
  Future<void> saveClientIdentifier(String clientId) async {
    await _prefs.setString(_keyClientId, clientId);
  }

  String? getClientIdentifier() {
    return _prefs.getString(_keyClientId);
  }

  // Save all credentials at once
  Future<void> saveCredentials({
    required String serverUrl,
    required String token,
    required String clientIdentifier,
  }) async {
    await Future.wait([
      saveServerUrl(serverUrl),
      saveToken(token),
      saveClientIdentifier(clientIdentifier),
    ]);
  }

  // Check if credentials exist
  bool hasCredentials() {
    return getServerUrl() != null && getToken() != null;
  }

  // Clear all credentials
  Future<void> clearCredentials() async {
    await Future.wait([
      _prefs.remove(_keyServerUrl),
      _prefs.remove(_keyToken),
      _prefs.remove(_keyPlexToken),
      _prefs.remove(_keyServerData),
      _prefs.remove(_keyClientId),
      _prefs.remove(_keyUserProfile),
      _prefs.remove(_keyCurrentUserUUID),
      _prefs.remove(_keyHomeUsersCache),
      _prefs.remove(_keyHomeUsersCacheExpiry),
    ]);
  }

  // Get all credentials as a map
  Map<String, String?> getCredentials() {
    return {
      'serverUrl': getServerUrl(),
      'token': getToken(),
      'clientIdentifier': getClientIdentifier(),
    };
  }

  // Selected Library Index (deprecated - use library key instead)
  Future<void> saveSelectedLibraryIndex(int index) async {
    await _prefs.setInt(_keySelectedLibraryIndex, index);
  }

  int? getSelectedLibraryIndex() {
    return _prefs.getInt(_keySelectedLibraryIndex);
  }

  // Selected Library Key (replaces index-based selection)
  Future<void> saveSelectedLibraryKey(String key) async {
    await _prefs.setString(_keySelectedLibraryKey, key);
  }

  String? getSelectedLibraryKey() {
    return _prefs.getString(_keySelectedLibraryKey);
  }

  // Library Filters (stored as JSON string)
  Future<void> saveLibraryFilters(Map<String, String> filters) async {
    final jsonString = json.encode(filters);
    await _prefs.setString(_keyLibraryFilters, jsonString);
  }

  Map<String, String> getLibraryFilters() {
    final jsonString = _prefs.getString(_keyLibraryFilters);
    if (jsonString == null) return {};

    try {
      final decoded = json.decode(jsonString) as Map<String, dynamic>;
      return decoded.map((key, value) => MapEntry(key, value.toString()));
    } catch (e) {
      return {};
    }
  }

  // Library Sort (per-library, stored individually)
  Future<void> saveLibrarySort(String sectionId, String sortKey) async {
    await _prefs.setString('library_sort_$sectionId', sortKey);
  }

  String getLibrarySort(String sectionId) {
    // Return saved sort or default to titleSort (alphabetical)
    return _prefs.getString('library_sort_$sectionId') ?? 'titleSort';
  }

  // Hidden Libraries (stored as JSON array of library section IDs)
  Future<void> saveHiddenLibraries(Set<String> libraryKeys) async {
    final list = libraryKeys.toList();
    final jsonString = json.encode(list);
    await _prefs.setString(_keyHiddenLibraries, jsonString);
  }

  Set<String> getHiddenLibraries() {
    final jsonString = _prefs.getString(_keyHiddenLibraries);
    if (jsonString == null) return {};

    try {
      final list = json.decode(jsonString) as List<dynamic>;
      return list.map((e) => e.toString()).toSet();
    } catch (e) {
      return {};
    }
  }

  // Clear library preferences
  Future<void> clearLibraryPreferences() async {
    await Future.wait([
      _prefs.remove(_keySelectedLibraryIndex),
      _prefs.remove(_keyLibraryFilters),
<<<<<<< HEAD
      _prefs.remove(_keyLibraryOrder),
=======
      _prefs.remove(_keyHiddenLibraries),
>>>>>>> 95263b76
    ]);

    // Also clear all library sort preferences
    final keys = _prefs.getKeys();
    final sortKeys = keys.where((key) => key.startsWith('library_sort_'));
    await Future.wait(sortKeys.map((key) => _prefs.remove(key)));
  }

  // Library Order (stored as JSON list of library keys)
  Future<void> saveLibraryOrder(List<String> libraryKeys) async {
    final jsonString = json.encode(libraryKeys);
    await _prefs.setString(_keyLibraryOrder, jsonString);
  }

  List<String>? getLibraryOrder() {
    final jsonString = _prefs.getString(_keyLibraryOrder);
    if (jsonString == null) return null;

    try {
      final decoded = json.decode(jsonString) as List<dynamic>;
      return decoded.map((e) => e.toString()).toList();
    } catch (e) {
      return null;
    }
  }

  // User Profile (stored as JSON string)
  Future<void> saveUserProfile(Map<String, dynamic> profileJson) async {
    final jsonString = json.encode(profileJson);
    await _prefs.setString(_keyUserProfile, jsonString);
  }

  Map<String, dynamic>? getUserProfile() {
    final jsonString = _prefs.getString(_keyUserProfile);
    if (jsonString == null) return null;

    try {
      return json.decode(jsonString) as Map<String, dynamic>;
    } catch (e) {
      return null;
    }
  }

  // Current User UUID
  Future<void> saveCurrentUserUUID(String uuid) async {
    await _prefs.setString(_keyCurrentUserUUID, uuid);
  }

  String? getCurrentUserUUID() {
    return _prefs.getString(_keyCurrentUserUUID);
  }

  // Home Users Cache (stored as JSON string with expiry)
  Future<void> saveHomeUsersCache(Map<String, dynamic> homeData) async {
    final jsonString = json.encode(homeData);
    await _prefs.setString(_keyHomeUsersCache, jsonString);

    // Set cache expiry to 1 hour from now
    final expiry = DateTime.now()
        .add(const Duration(hours: 1))
        .millisecondsSinceEpoch;
    await _prefs.setInt(_keyHomeUsersCacheExpiry, expiry);
  }

  Map<String, dynamic>? getHomeUsersCache() {
    final expiry = _prefs.getInt(_keyHomeUsersCacheExpiry);
    if (expiry == null || DateTime.now().millisecondsSinceEpoch > expiry) {
      // Cache expired, clear it
      clearHomeUsersCache();
      return null;
    }

    final jsonString = _prefs.getString(_keyHomeUsersCache);
    if (jsonString == null) return null;

    try {
      return json.decode(jsonString) as Map<String, dynamic>;
    } catch (e) {
      return null;
    }
  }

  Future<void> clearHomeUsersCache() async {
    await Future.wait([
      _prefs.remove(_keyHomeUsersCache),
      _prefs.remove(_keyHomeUsersCacheExpiry),
    ]);
  }

  // Clear current user UUID (for server switching)
  Future<void> clearCurrentUserUUID() async {
    await _prefs.remove(_keyCurrentUserUUID);
  }

  // Clear all user-related data (for logout)
  Future<void> clearUserData() async {
    await Future.wait([clearCredentials(), clearLibraryPreferences()]);
  }

  // Update current user after switching
  Future<void> updateCurrentUser(String userUUID, String authToken) async {
    await Future.wait([
      saveCurrentUserUUID(userUUID),
      saveToken(authToken), // Update the main token
    ]);
  }
}<|MERGE_RESOLUTION|>--- conflicted
+++ resolved
@@ -208,11 +208,8 @@
     await Future.wait([
       _prefs.remove(_keySelectedLibraryIndex),
       _prefs.remove(_keyLibraryFilters),
-<<<<<<< HEAD
       _prefs.remove(_keyLibraryOrder),
-=======
       _prefs.remove(_keyHiddenLibraries),
->>>>>>> 95263b76
     ]);
 
     // Also clear all library sort preferences
