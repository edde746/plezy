--- conflicted
+++ resolved
@@ -179,25 +179,24 @@
         ? ViewMode.grid
         : settingsProvider.viewMode;
 
-<<<<<<< HEAD
     final semanticLabel = _buildSemanticLabel();
 
-=======
     final cardWidget = viewMode == ViewMode.grid
         ? _MediaCardGrid(
             item: widget.item,
             width: widget.width,
             height: widget.height,
+            semanticLabel: semanticLabel,
             onTap: () => _handleTap(context),
           )
         : _MediaCardList(
             item: widget.item,
+            semanticLabel: semanticLabel,
             onTap: () => _handleTap(context),
             density: settingsProvider.libraryDensity,
           );
 
     // Use context menu for both PlexMetadata and PlexPlaylist items
->>>>>>> 12c0d650
     return MediaContextMenu(
       item: widget.item,
       onRefresh: widget.onRefresh,
@@ -205,25 +204,8 @@
       onListRefresh: widget.onListRefresh,
       onTap: () => _handleTap(context),
       isInContinueWatching: widget.isInContinueWatching,
-<<<<<<< HEAD
-      child: viewMode == ViewMode.grid
-          ? _MediaCardGrid(
-              item: widget.item,
-              width: widget.width,
-              height: widget.height,
-              semanticLabel: semanticLabel,
-              onTap: () => _handleTap(context),
-            )
-          : _MediaCardList(
-              item: widget.item,
-              semanticLabel: semanticLabel,
-              onTap: () => _handleTap(context),
-              density: settingsProvider.libraryDensity,
-            ),
-=======
       collectionId: widget.collectionId,
       child: cardWidget,
->>>>>>> 12c0d650
     );
   }
 }
@@ -397,12 +379,8 @@
 
 /// List layout for media cards
 class _MediaCardList extends StatelessWidget {
-<<<<<<< HEAD
-  final PlexMetadata item;
+  final dynamic item; // Can be PlexMetadata or PlexPlaylist
   final String semanticLabel;
-=======
-  final dynamic item; // Can be PlexMetadata or PlexPlaylist
->>>>>>> 12c0d650
   final VoidCallback onTap;
   final LibraryDensity density;
 
