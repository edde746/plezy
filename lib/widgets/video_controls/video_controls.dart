import 'dart:async' show StreamSubscription, Timer;
import 'dart:io' show Platform;

import 'package:flutter/material.dart';
import 'package:rate_limiter/rate_limiter.dart';
import 'package:flutter/services.dart' show SystemChrome, DeviceOrientation;
import 'package:macos_window_utils/macos_window_utils.dart';
import 'package:window_manager/window_manager.dart';

import '../../mpv/mpv.dart';

import '../../client/plex_client.dart';
import '../../models/plex_media_info.dart';
import '../../models/plex_media_version.dart';
import '../../models/plex_metadata.dart';
import '../../screens/video_player_screen.dart';
import '../../services/keyboard_shortcuts_service.dart';
import '../../services/settings_service.dart';
import '../../utils/platform_detector.dart';
import '../../utils/player_utils.dart';
import '../../utils/provider_extensions.dart';
import '../../utils/video_control_icons.dart';
import '../../i18n/strings.g.dart';
import 'widgets/volume_control.dart';
import 'widgets/track_chapter_controls.dart';
import 'mobile_video_controls.dart';
import 'desktop_video_controls.dart';

/// Custom video controls builder for Plex with chapter, audio, and subtitle support
Widget plexVideoControlsBuilder(
  MpvPlayer player,
  PlexMetadata metadata, {
  VoidCallback? onNext,
  VoidCallback? onPrevious,
  List<PlexMediaVersion>? availableVersions,
  int? selectedMediaIndex,
  int boxFitMode = 0,
  VoidCallback? onCycleBoxFitMode,
  Function(MpvAudioTrack)? onAudioTrackChanged,
  Function(MpvSubtitleTrack)? onSubtitleTrackChanged,
}) {
  return PlexVideoControls(
    player: player,
    metadata: metadata,
    onNext: onNext,
    onPrevious: onPrevious,
    availableVersions: availableVersions ?? [],
    selectedMediaIndex: selectedMediaIndex ?? 0,
    boxFitMode: boxFitMode,
    onCycleBoxFitMode: onCycleBoxFitMode,
    onAudioTrackChanged: onAudioTrackChanged,
    onSubtitleTrackChanged: onSubtitleTrackChanged,
  );
}

class PlexVideoControls extends StatefulWidget {
  final MpvPlayer player;
  final PlexMetadata metadata;
  final VoidCallback? onNext;
  final VoidCallback? onPrevious;
  final List<PlexMediaVersion> availableVersions;
  final int selectedMediaIndex;
  final int boxFitMode;
  final VoidCallback? onCycleBoxFitMode;
  final Function(MpvAudioTrack)? onAudioTrackChanged;
  final Function(MpvSubtitleTrack)? onSubtitleTrackChanged;

  const PlexVideoControls({
    super.key,
    required this.player,
    required this.metadata,
    this.onNext,
    this.onPrevious,
    this.availableVersions = const [],
    this.selectedMediaIndex = 0,
    this.boxFitMode = 0,
    this.onCycleBoxFitMode,
    this.onAudioTrackChanged,
    this.onSubtitleTrackChanged,
  });

  @override
  State<PlexVideoControls> createState() => _PlexVideoControlsState();
}

class _PlexVideoControlsState extends State<PlexVideoControls>
    with WindowListener, WidgetsBindingObserver {
  bool _showControls = true;
  bool _controlsFullyHidden = false; // For Linux: true after fade-out completes
  List<PlexChapter> _chapters = [];
  bool _chaptersLoaded = false;
  Timer? _hideTimer;
  bool _isFullscreen = false;
  late final FocusNode _focusNode;
  KeyboardShortcutsService? _keyboardService;
  int _seekTimeSmall = 10; // Default, loaded from settings
  int _audioSyncOffset = 0; // Default, loaded from settings
  int _subtitleSyncOffset = 0; // Default, loaded from settings
  bool _isRotationLocked = true; // Default locked (landscape only)

  /// Get the correct PlexClient for this metadata's server
  PlexClient _getClientForMetadata() {
    return context.getClientForServer(widget.metadata.serverId!);
  }

  // Double-tap feedback state
  bool _showDoubleTapFeedback = false;
  double _doubleTapFeedbackOpacity = 0.0;
  bool _lastDoubleTapWasForward = true;
  Timer? _feedbackTimer;
  // Seek throttle
  late final Throttle _seekThrottle;
  // Current marker state
  PlexMarker? _currentMarker;
  List<PlexMarker> _markers = [];
  bool _markersLoaded = false;
  // Playback state subscription for auto-hide timer
  StreamSubscription<bool>? _playingSubscription;
<<<<<<< HEAD
  // Completed subscription to show controls when video ends
  StreamSubscription<bool>? _completedSubscription;
  // Window resize pause state
  Timer? _resizeDebounceTimer;
  bool _wasPlayingBeforeResize = false;
=======
  // Auto-skip state
  bool _autoSkipIntro = true;
  bool _autoSkipCredits = true;
  int _autoSkipDelay = 5;
  Timer? _autoSkipTimer;
  double _autoSkipProgress = 0.0;
>>>>>>> 0a6f7c35

  @override
  void initState() {
    super.initState();
    _focusNode = FocusNode();
    _seekThrottle = throttle(
      (Duration pos) => widget.player.seek(pos),
      const Duration(milliseconds: 200),
      leading: true,
      trailing: true,
    );
    _loadChapters();
    _loadMarkers();
    _loadSeekTimes();
    _startHideTimer();
    _initKeyboardService();
    _listenToPosition();
    _listenToPlayingState();
    _listenToCompleted();
    // Add lifecycle observer to reload settings when app resumes
    WidgetsBinding.instance.addObserver(this);
    // Add window listener for tracking fullscreen state (for button icon)
    if (Platform.isWindows || Platform.isLinux || Platform.isMacOS) {
      windowManager.addListener(this);
    }
  }

  Future<void> _initKeyboardService() async {
    _keyboardService = await KeyboardShortcutsService.getInstance();
  }

  void _listenToPosition() {
    widget.player.streams.position.listen((position) {
      if (_markers.isEmpty || !_markersLoaded) {
        return;
      }

      PlexMarker? foundMarker;
      for (final marker in _markers) {
        if (marker.containsPosition(position)) {
          foundMarker = marker;
          break;
        }
      }

      if (foundMarker != _currentMarker) {
        if (mounted) {
          setState(() {
            _currentMarker = foundMarker;
          });

          // Start auto-skip timer for new marker
          if (foundMarker != null) {
            _startAutoSkipTimer(foundMarker);
          } else {
            _cancelAutoSkipTimer();
          }
        }
      }
    });
  }

  /// Listen to playback state changes to manage auto-hide timer on iOS/mobile
  void _listenToPlayingState() {
    _playingSubscription = widget.player.streams.playing.listen((isPlaying) {
      if (isPlaying && _showControls) {
        _startHideTimer();
      } else if (!isPlaying) {
        _hideTimer?.cancel();
      }
    });
  }

  /// Listen to completed stream to show controls when video ends
  void _listenToCompleted() {
    _completedSubscription = widget.player.streams.completed.listen((completed) {
      if (completed && mounted) {
        // Show controls when video completes (for play next dialog etc.)
        setState(() {
          _showControls = true;
          _controlsFullyHidden = false;
        });
        _hideTimer?.cancel();
        // On Linux, ensure Flutter view is visible
        if (Platform.isLinux) {
          widget.player.setControlsVisible(true);
        }
      }
    });
  }

  void _skipMarker() {
    if (_currentMarker != null) {
      widget.player.seek(_currentMarker!.endTime);
    }
    _cancelAutoSkipTimer();
  }

  void _startAutoSkipTimer(PlexMarker marker) {
    _cancelAutoSkipTimer();

    final shouldAutoSkip =
        (marker.isCredits && _autoSkipCredits) ||
        (!marker.isCredits && _autoSkipIntro);

    if (!shouldAutoSkip || _autoSkipDelay <= 0) return;

    _autoSkipProgress = 0.0;
    const tickDuration = Duration(milliseconds: 50);
    final totalTicks = (_autoSkipDelay * 1000) / tickDuration.inMilliseconds;

    if (totalTicks <= 0) return;

    _autoSkipTimer = Timer.periodic(tickDuration, (timer) {
      if (!mounted || _currentMarker != marker) {
        timer.cancel();
        return;
      }

      setState(() {
        _autoSkipProgress = (timer.tick / totalTicks).clamp(0.0, 1.0);
      });

      if (timer.tick >= totalTicks) {
        timer.cancel();
        try {
          _performAutoSkip();
        } catch (e) {
          // Handle any errors during skip gracefully
        }
      }
    });
  }

  void _cancelAutoSkipTimer() {
    _autoSkipTimer?.cancel();
    _autoSkipTimer = null;
    if (mounted) {
      setState(() {
        _autoSkipProgress = 0.0;
      });
    }
  }

  /// Perform the appropriate skip action based on marker type and next episode availability
  void _performAutoSkip() {
    if (_currentMarker == null) return;

    final isCredits = _currentMarker!.isCredits;
    final hasNextEpisode = widget.onNext != null;
    final showNextEpisode = isCredits && hasNextEpisode;

    if (showNextEpisode) {
      widget.onNext?.call();
    } else {
      _skipMarker();
    }
  }

  /// Check if auto-skip should be active for the current marker
  bool _shouldShowAutoSkip() {
    if (_currentMarker == null) return false;
    return (_currentMarker!.isCredits && _autoSkipCredits) ||
        (!_currentMarker!.isCredits && _autoSkipIntro);
  }

  Future<void> _loadSeekTimes() async {
    final settingsService = await SettingsService.getInstance();
    if (mounted) {
      setState(() {
        _seekTimeSmall = settingsService.getSeekTimeSmall();
        _audioSyncOffset = settingsService.getAudioSyncOffset();
        _subtitleSyncOffset = settingsService.getSubtitleSyncOffset();
        _isRotationLocked = settingsService.getRotationLocked();
        _autoSkipIntro = settingsService.getAutoSkipIntro();
        _autoSkipCredits = settingsService.getAutoSkipCredits();
        _autoSkipDelay = settingsService.getAutoSkipDelay();
      });

      // Apply rotation lock setting
      if (_isRotationLocked) {
        SystemChrome.setPreferredOrientations([
          DeviceOrientation.landscapeLeft,
          DeviceOrientation.landscapeRight,
        ]);
      } else {
        SystemChrome.setPreferredOrientations(DeviceOrientation.values);
      }
    }
  }

  void _toggleSubtitles() {
    // Toggle subtitle visibility - this would need to be implemented based on your subtitle system
    // For now, this is a placeholder
  }

  void _nextAudioTrack() {
    // Switch to next audio track - this would need to be implemented based on your track system
    // For now, this is a placeholder
  }

  void _nextSubtitleTrack() {
    // Switch to next subtitle track - this would need to be implemented based on your subtitle system
    // For now, this is a placeholder
  }

  void _nextChapter() {
    // Go to next chapter - this would use your existing chapter navigation
    if (widget.onNext != null) {
      widget.onNext!();
    }
  }

  void _previousChapter() {
    // Go to previous chapter - this would use your existing chapter navigation
    if (widget.onPrevious != null) {
      widget.onPrevious!();
    }
  }

  @override
  void dispose() {
    _hideTimer?.cancel();
    _feedbackTimer?.cancel();
<<<<<<< HEAD
    _resizeDebounceTimer?.cancel();
=======
    _autoSkipTimer?.cancel();
>>>>>>> 0a6f7c35
    _seekThrottle.cancel();
    _playingSubscription?.cancel();
    _completedSubscription?.cancel();
    _focusNode.dispose();
    // Remove lifecycle observer
    WidgetsBinding.instance.removeObserver(this);
    // Remove window listener
    if (Platform.isWindows || Platform.isLinux || Platform.isMacOS) {
      windowManager.removeListener(this);
    }
    super.dispose();
  }

  @override
  void didChangeAppLifecycleState(AppLifecycleState state) {
    if (state == AppLifecycleState.resumed) {
      // Reload seek times when app resumes (e.g., returning from settings)
      _loadSeekTimes();
    }
  }

  @override
  void onWindowEnterFullScreen() {
    if (mounted) {
      setState(() {
        _isFullscreen = true;
      });
    }
  }

  @override
  void onWindowLeaveFullScreen() {
    if (mounted) {
      setState(() {
        _isFullscreen = false;
      });
    }
  }

  @override
  void onWindowMaximize() {
    // On macOS, maximize is the same as fullscreen (green button)
    if (mounted && Platform.isMacOS) {
      setState(() {
        _isFullscreen = true;
      });
    }
  }

  @override
  void onWindowUnmaximize() {
    // On macOS, unmaximize means exiting fullscreen
    if (mounted && Platform.isMacOS) {
      setState(() {
        _isFullscreen = false;
      });
    }
  }

  @override
  void onWindowResize() {
    // Pause video while resizing to prevent lag
    if (_resizeDebounceTimer == null && widget.player.state.playing) {
      _wasPlayingBeforeResize = true;
      widget.player.pause();
    }

    // Reset debounce timer - resume when resizing stops
    _resizeDebounceTimer?.cancel();
    _resizeDebounceTimer = Timer(const Duration(milliseconds: 300), () {
      if (_wasPlayingBeforeResize && mounted) {
        widget.player.play();
      }
      _wasPlayingBeforeResize = false;
      _resizeDebounceTimer = null;
    });
  }

  void _startHideTimer() {
    _hideTimer?.cancel();
    // Only auto-hide if playing
    if (widget.player.state.playing) {
      _hideTimer = Timer(const Duration(seconds: 3), () {
        if (mounted && widget.player.state.playing) {
          setState(() {
            _showControls = false;
          });
          // Hide traffic lights on macOS when controls auto-hide
          if (Platform.isMacOS) {
            _updateTrafficLightVisibility();
          }
          // On Linux, fully hide after animation completes (200ms)
          if (Platform.isLinux) {
            Future.delayed(const Duration(milliseconds: 250), () {
              if (mounted && !_showControls) {
                setState(() {
                  _controlsFullyHidden = true;
                });
                // Hide Flutter view to show only video
                widget.player.setControlsVisible(false);
              }
            });
          }
        }
      });
    }
  }

  /// Restart the hide timer on user interaction (if video is playing)
  void _restartHideTimerIfPlaying() {
    if (widget.player.state.playing) {
      _startHideTimer();
    }
  }

  void _toggleControls() {
    setState(() {
      _showControls = !_showControls;
      if (_showControls) {
        _controlsFullyHidden = false;
        // On Linux, show Flutter view when controls are shown
        if (Platform.isLinux) {
          widget.player.setControlsVisible(true);
        }
      }
    });
    if (_showControls) {
      _startHideTimer();
<<<<<<< HEAD
    } else if (Platform.isLinux) {
      // On Linux, fully hide after animation completes (200ms)
      Future.delayed(const Duration(milliseconds: 250), () {
        if (mounted && !_showControls) {
          setState(() {
            _controlsFullyHidden = true;
          });
          // Hide Flutter view to show only video
          widget.player.setControlsVisible(false);
        }
      });
=======
      // Cancel auto-skip when user manually shows controls
      _cancelAutoSkipTimer();
>>>>>>> 0a6f7c35
    }

    // On macOS, hide/show traffic lights with controls
    if (Platform.isMacOS) {
      _updateTrafficLightVisibility();
    }
  }

  void _toggleRotationLock() async {
    setState(() {
      _isRotationLocked = !_isRotationLocked;
    });

    // Save to settings
    final settingsService = await SettingsService.getInstance();
    await settingsService.setRotationLocked(_isRotationLocked);

    if (_isRotationLocked) {
      // Locked: Allow landscape orientations only
      SystemChrome.setPreferredOrientations([
        DeviceOrientation.landscapeLeft,
        DeviceOrientation.landscapeRight,
      ]);
    } else {
      // Unlocked: Allow all orientations including portrait
      SystemChrome.setPreferredOrientations(DeviceOrientation.values);
    }
  }

  void _updateTrafficLightVisibility() async {
    if (Platform.isMacOS) {
      if (_showControls) {
        await WindowManipulator.showCloseButton();
        await WindowManipulator.showMiniaturizeButton();
        await WindowManipulator.showZoomButton();
      } else {
        await WindowManipulator.hideCloseButton();
        await WindowManipulator.hideMiniaturizeButton();
        await WindowManipulator.hideZoomButton();
      }
    }
  }

  Future<void> _loadChapters() async {
    final client = _getClientForMetadata();

    final chapters = await client.getChapters(widget.metadata.ratingKey);
    if (mounted) {
      setState(() {
        _chapters = chapters;
        _chaptersLoaded = true;
      });
    }
  }

  Future<void> _loadMarkers() async {
    final client = _getClientForMetadata();

    final markers = await client.getMarkers(widget.metadata.ratingKey);

    if (mounted) {
      setState(() {
        _markers = markers;
        _markersLoaded = true;
      });
    }
  }

  Widget _buildTrackChapterControlsWidget() {
    return TrackChapterControls(
      player: widget.player,
      chapters: _chapters,
      chaptersLoaded: _chaptersLoaded,
      availableVersions: widget.availableVersions,
      selectedMediaIndex: widget.selectedMediaIndex,
      boxFitMode: widget.boxFitMode,
      audioSyncOffset: _audioSyncOffset,
      subtitleSyncOffset: _subtitleSyncOffset,
      isRotationLocked: _isRotationLocked,
      isFullscreen: _isFullscreen,
      onCycleBoxFitMode: widget.onCycleBoxFitMode,
      onToggleRotationLock: _toggleRotationLock,
      onToggleFullscreen: _toggleFullscreen,
      onSwitchVersion: _switchMediaVersion,
      onAudioTrackChanged: widget.onAudioTrackChanged,
      onSubtitleTrackChanged: widget.onSubtitleTrackChanged,
      onLoadSeekTimes: () async {
        if (mounted) {
          await _loadSeekTimes();
        }
      },
      onCancelAutoHide: () => _hideTimer?.cancel(),
      onStartAutoHide: _startHideTimer,
      serverId: widget.metadata.serverId ?? '',
    );
  }

  void _seekToPreviousChapter() {
    if (_chapters.isEmpty) {
      // No chapters - seek backward by configured amount
      seekWithClamping(widget.player, Duration(seconds: -_seekTimeSmall));
      return;
    }

    final currentPosition = widget.player.state.position.inMilliseconds;

    // Find current chapter
    for (int i = _chapters.length - 1; i >= 0; i--) {
      final chapterStart = _chapters[i].startTimeOffset ?? 0;
      if (currentPosition > chapterStart + 3000) {
        // If more than 3 seconds into chapter, go to start of current chapter
        widget.player.seek(Duration(milliseconds: chapterStart));
        return;
      }
    }

    // If at start of first chapter, go to beginning
    widget.player.seek(Duration.zero);
  }

  void _seekToNextChapter() {
    if (_chapters.isEmpty) {
      // No chapters - seek forward by configured amount
      seekWithClamping(widget.player, Duration(seconds: _seekTimeSmall));
      return;
    }

    final currentPosition = widget.player.state.position.inMilliseconds;

    // Find next chapter
    for (int i = 0; i < _chapters.length; i++) {
      final chapterStart = _chapters[i].startTimeOffset ?? 0;
      if (chapterStart > currentPosition) {
        widget.player.seek(Duration(milliseconds: chapterStart));
        return;
      }
    }
  }

  /// Throttled seek for timeline slider - executes immediately then throttles to 200ms
  void _throttledSeek(Duration position) => _seekThrottle([position]);

  /// Finalizes the seek when user stops scrubbing the timeline
  void _finalizeSeek(Duration position) {
    _seekThrottle.cancel();
    widget.player.seek(position);
  }

  /// Handle double-tap skip forward or backward
  void _handleDoubleTapSkip({required bool isForward}) {
    // Perform the seek
    seekWithClamping(
      widget.player,
      Duration(seconds: isForward ? _seekTimeSmall : -_seekTimeSmall),
    );

    // Show visual feedback
    _showSkipFeedback(isForward: isForward);
  }

  /// Show animated visual feedback for skip gesture
  void _showSkipFeedback({required bool isForward}) {
    _feedbackTimer?.cancel();

    setState(() {
      _lastDoubleTapWasForward = isForward;
      _showDoubleTapFeedback = true;
      _doubleTapFeedbackOpacity = 1.0;
    });

    // Fade out after delay
    _feedbackTimer = Timer(const Duration(milliseconds: 500), () {
      if (mounted) {
        setState(() {
          _doubleTapFeedbackOpacity = 0.0;
        });

        Timer(const Duration(milliseconds: 300), () {
          if (mounted) {
            setState(() {
              _showDoubleTapFeedback = false;
            });
          }
        });
      }
    });
  }

  /// Build the visual feedback widget for double-tap skip
  Widget _buildDoubleTapFeedback() {
    return Align(
      alignment: _lastDoubleTapWasForward
          ? Alignment.centerRight
          : Alignment.centerLeft,
      child: Container(
        margin: const EdgeInsets.symmetric(horizontal: 60),
        padding: const EdgeInsets.all(20),
        decoration: BoxDecoration(
          color: Colors.black.withValues(alpha: 0.6),
          shape: BoxShape.circle,
        ),
        child: Icon(
          _lastDoubleTapWasForward
              ? getForwardIcon(_seekTimeSmall)
              : getReplayIcon(_seekTimeSmall),
          color: Colors.white,
          size: 48,
        ),
      ),
    );
  }

  Future<void> _toggleFullscreen() async {
    if (!PlatformDetector.isMobile(context)) {
      // Query actual window state to determine what action to take
      // This ensures we always toggle correctly regardless of local state
      final isCurrentlyFullscreen = await windowManager.isFullScreen();

      if (Platform.isMacOS) {
        // Use native macOS fullscreen - titlebar is handled automatically
        // Window listener will update _isFullscreen for UI
        if (isCurrentlyFullscreen) {
          await WindowManipulator.exitFullscreen();
        } else {
          await WindowManipulator.enterFullscreen();
        }
      } else {
        // For Windows/Linux, use window_manager
        // Window listener will update _isFullscreen for UI
        if (isCurrentlyFullscreen) {
          await windowManager.setFullScreen(false);
        } else {
          await windowManager.setFullScreen(true);
        }
      }
    }
  }

  @override
  Widget build(BuildContext context) {
    final isMobile = PlatformDetector.isMobile(context);

    return Focus(
      focusNode: _focusNode,
      autofocus: true,
      onKeyEvent: (node, event) {
        if (_keyboardService == null) return KeyEventResult.ignored;

        return _keyboardService!.handleVideoPlayerKeyEvent(
          event,
          widget.player,
          _toggleFullscreen,
          _toggleSubtitles,
          _nextAudioTrack,
          _nextSubtitleTrack,
          _nextChapter,
          _previousChapter,
          onBack: () => Navigator.of(context).pop(true),
        );
      },
      child: MouseRegion(
        cursor: _showControls
            ? SystemMouseCursors.basic
            : SystemMouseCursors.none,
        onHover: (_) {
          // Show controls when mouse moves
          if (!_showControls) {
            setState(() {
              _showControls = true;
              _controlsFullyHidden = false;
            });
            // On Linux, show Flutter view when controls are shown
            if (Platform.isLinux) {
              widget.player.setControlsVisible(true);
            }
            _startHideTimer();
            // On macOS, show traffic lights when controls appear
            if (Platform.isMacOS) {
              _updateTrafficLightVisibility();
            }
          }
        },
        child: Stack(
          children: [
            // Invisible tap detector that always covers the full area
            Positioned.fill(
              child: GestureDetector(
                onTap: _toggleControls,
                behavior: HitTestBehavior.opaque,
                child: Container(color: Colors.transparent),
              ),
            ),
            // Custom controls overlay - use AnimatedOpacity to keep widget tree alive
            // On Linux, use Offstage after fade completes to fully hide
            Positioned.fill(
              child: Offstage(
                offstage: Platform.isLinux && _controlsFullyHidden,
                child: IgnorePointer(
                  ignoring: !_showControls,
                  child: AnimatedOpacity(
                    opacity: _showControls ? 1.0 : 0.0,
                    duration: const Duration(milliseconds: 200),
                    child: GestureDetector(
                      onTap: _toggleControls,
                      behavior: HitTestBehavior.deferToChild,
                      child: Container(
                        decoration: BoxDecoration(
                          gradient: LinearGradient(
                            begin: Alignment.topCenter,
                            end: Alignment.bottomCenter,
                            colors: [
                              Colors.black.withValues(alpha: 0.7),
                              Colors.transparent,
                              Colors.transparent,
                              Colors.black.withValues(alpha: 0.7),
                            ],
                            stops: const [0.0, 0.2, 0.8, 1.0],
                          ),
                        ),
                      child: isMobile
                          ? Listener(
                              behavior: HitTestBehavior.translucent,
                              onPointerDown: (_) =>
                                  _restartHideTimerIfPlaying(),
                              child: MobileVideoControls(
                                player: widget.player,
                                metadata: widget.metadata,
                                chapters: _chapters,
                                chaptersLoaded: _chaptersLoaded,
                                seekTimeSmall: _seekTimeSmall,
                                trackChapterControls:
                                    _buildTrackChapterControlsWidget(),
                                onSeek: _throttledSeek,
                                onSeekEnd: _finalizeSeek,
                                onPlayPause:
                                    () {}, // Not used, handled internally
                                onCancelAutoHide: () => _hideTimer?.cancel(),
                                onStartAutoHide: _startHideTimer,
                              ),
                            )
                          : Listener(
                              behavior: HitTestBehavior.translucent,
                              onPointerDown: (_) =>
                                  _restartHideTimerIfPlaying(),
                              child: DesktopVideoControls(
                                player: widget.player,
                                metadata: widget.metadata,
                                onNext: widget.onNext,
                                onPrevious: widget.onPrevious,
                                chapters: _chapters,
                                chaptersLoaded: _chaptersLoaded,
                                seekTimeSmall: _seekTimeSmall,
                                volumeControl: VolumeControl(
                                  player: widget.player,
                                ),
                                trackChapterControls:
                                    _buildTrackChapterControlsWidget(),
                                onSeekToPreviousChapter: _seekToPreviousChapter,
                                onSeekToNextChapter: _seekToNextChapter,
                                onSeek: _throttledSeek,
                                onSeekEnd: _finalizeSeek,
                                getReplayIcon: getReplayIcon,
                                getForwardIcon: getForwardIcon,
                              ),
                            ),
                      ),
                    ),
                  ),
                ),
              ),
            ),
            // Middle area double-tap detector for fullscreen (desktop only)
            // Only covers the clear video area (20% to 80% vertically)
            if (!isMobile)
              Positioned(
                top: 0,
                left: 0,
                right: 0,
                bottom: 0,
                child: LayoutBuilder(
                  builder: (context, constraints) {
                    final height = constraints.maxHeight;
                    final topExclude = height * 0.20; // Top 20%
                    final bottomExclude = height * 0.20; // Bottom 20%

                    return Stack(
                      children: [
                        Positioned(
                          top: topExclude,
                          left: 0,
                          right: 0,
                          bottom: bottomExclude,
                          child: GestureDetector(
                            onTap: _toggleControls,
                            onDoubleTap: _toggleFullscreen,
                            behavior: HitTestBehavior.translucent,
                            child: Container(color: Colors.transparent),
                          ),
                        ),
                      ],
                    );
                  },
                ),
              ),
            // Mobile double-tap zones for skip forward/backward
            if (isMobile)
              Positioned.fill(
                child: LayoutBuilder(
                  builder: (context, constraints) {
                    final height = constraints.maxHeight;
                    final width = constraints.maxWidth;
                    final topExclude =
                        height * 0.15; // Exclude top 15% (top bar)
                    final bottomExclude =
                        height * 0.15; // Exclude bottom 15% (seek slider)
                    final leftZoneWidth = width * 0.35; // Left 35%

                    return Stack(
                      children: [
                        // Left zone - skip backward
                        Positioned(
                          left: 0,
                          top: topExclude,
                          bottom: bottomExclude,
                          width: leftZoneWidth,
                          child: GestureDetector(
                            onTap: _toggleControls,
                            onDoubleTap: () =>
                                _handleDoubleTapSkip(isForward: false),
                            behavior: HitTestBehavior.translucent,
                            child: Container(color: Colors.transparent),
                          ),
                        ),
                        // Right zone - skip forward
                        Positioned(
                          right: 0,
                          top: topExclude,
                          bottom: bottomExclude,
                          width: leftZoneWidth,
                          child: GestureDetector(
                            onTap: _toggleControls,
                            onDoubleTap: () =>
                                _handleDoubleTapSkip(isForward: true),
                            behavior: HitTestBehavior.translucent,
                            child: Container(color: Colors.transparent),
                          ),
                        ),
                      ],
                    );
                  },
                ),
              ),
            // Visual feedback overlay for double-tap
            if (isMobile && _showDoubleTapFeedback)
              Positioned.fill(
                child: IgnorePointer(
                  child: AnimatedOpacity(
                    opacity: _doubleTapFeedbackOpacity,
                    duration: const Duration(milliseconds: 300),
                    child: _buildDoubleTapFeedback(),
                  ),
                ),
              ),
            // Skip intro/credits button
            if (_currentMarker != null)
              Positioned(
                right: 24,
                bottom: isMobile ? 80 : 115,
                child: AnimatedOpacity(
                  opacity: 1.0,
                  duration: const Duration(milliseconds: 300),
                  child: _buildSkipMarkerButton(),
                ),
              ),
          ],
        ),
      ),
    );
  }

  Widget _buildSkipMarkerButton() {
    final isCredits = _currentMarker!.isCredits;
    final hasNextEpisode = widget.onNext != null;

    // Show "Next Episode" for credits when next episode is available
    final bool showNextEpisode = isCredits && hasNextEpisode;
    final String baseButtonText = showNextEpisode
        ? 'Next Episode'
        : (isCredits ? 'Skip Credits' : 'Skip Intro');

    final isAutoSkipActive = _autoSkipTimer?.isActive ?? false;
    final shouldShowAutoSkip = _shouldShowAutoSkip();

    final int remainingSeconds = isAutoSkipActive && shouldShowAutoSkip
        ? (_autoSkipDelay - (_autoSkipProgress * _autoSkipDelay)).ceil().clamp(
            0,
            _autoSkipDelay,
          )
        : 0;

    final String buttonText =
        isAutoSkipActive && shouldShowAutoSkip && remainingSeconds > 0
        ? '$baseButtonText ($remainingSeconds)'
        : baseButtonText;
    final IconData buttonIcon = showNextEpisode
        ? Icons.skip_next
        : Icons.fast_forward;

    return Material(
      color: Colors.transparent,
      child: InkWell(
        onTap: () {
          if (isAutoSkipActive) {
            _cancelAutoSkipTimer();
          }
          // Always perform the skip action when tapped
          _performAutoSkip();
        },
        borderRadius: BorderRadius.circular(8),
        child: Stack(
          children: [
            Container(
              padding: const EdgeInsets.symmetric(horizontal: 16, vertical: 12),
              decoration: BoxDecoration(
                color: Colors.white.withValues(alpha: 0.9),
                borderRadius: BorderRadius.circular(8),
                boxShadow: [
                  BoxShadow(
                    color: Colors.black.withValues(alpha: 0.3),
                    blurRadius: 8,
                    offset: const Offset(0, 2),
                  ),
                ],
              ),
              child: Row(
                mainAxisSize: MainAxisSize.min,
                children: [
                  Text(
                    buttonText,
                    style: const TextStyle(
                      color: Colors.black,
                      fontSize: 16,
                      fontWeight: FontWeight.w600,
                    ),
                  ),
                  const SizedBox(width: 8),
                  Icon(buttonIcon, color: Colors.black, size: 20),
                ],
              ),
            ),
            // Progress indicator overlay
            if (isAutoSkipActive && shouldShowAutoSkip)
              Positioned.fill(
                child: ClipRRect(
                  borderRadius: BorderRadius.circular(8),
                  child: Row(
                    children: [
                      Expanded(
                        flex: (_autoSkipProgress * 100).round(),
                        child: Container(
                          decoration: BoxDecoration(
                            color: Colors.blue.withValues(alpha: 0.2),
                            borderRadius: BorderRadius.circular(8),
                          ),
                        ),
                      ),
                      Expanded(
                        flex: ((1.0 - _autoSkipProgress) * 100).round(),
                        child: Container(
                          decoration: const BoxDecoration(
                            color: Colors.transparent,
                          ),
                        ),
                      ),
                    ],
                  ),
                ),
              ),
          ],
        ),
      ),
    );
  }

  /// Switch to a different media version
  Future<void> _switchMediaVersion(int newMediaIndex) async {
    if (newMediaIndex == widget.selectedMediaIndex) {
      return; // Already using this version
    }

    try {
      // Save current playback position
      final currentPosition = widget.player.state.position;

      // Get state reference before async operations
      final videoPlayerState = context
          .findAncestorStateOfType<VideoPlayerScreenState>();

      // Save the preference
      final settingsService = await SettingsService.getInstance();
      final seriesKey =
          widget.metadata.grandparentRatingKey ?? widget.metadata.ratingKey;
      await settingsService.setMediaVersionPreference(seriesKey, newMediaIndex);

      // Set flag on parent VideoPlayerScreen to skip orientation restoration
      videoPlayerState?.setReplacingWithVideo();

      // Navigate to new player screen with the selected version
      // Use PageRouteBuilder with zero-duration transitions to prevent orientation reset
      if (mounted) {
        Navigator.pushReplacement(
          context,
          PageRouteBuilder<bool>(
            pageBuilder: (context, animation, secondaryAnimation) =>
                VideoPlayerScreen(
                  metadata: widget.metadata.copyWith(
                    viewOffset: currentPosition.inMilliseconds,
                  ),
                  selectedMediaIndex: newMediaIndex,
                ),
            transitionDuration: Duration.zero,
            reverseTransitionDuration: Duration.zero,
          ),
        );
      }
    } catch (e) {
      if (mounted) {
        ScaffoldMessenger.of(context).showSnackBar(
          SnackBar(content: Text(t.messages.errorLoading(error: e.toString()))),
        );
      }
    }
  }
}<|MERGE_RESOLUTION|>--- conflicted
+++ resolved
@@ -116,20 +116,17 @@
   bool _markersLoaded = false;
   // Playback state subscription for auto-hide timer
   StreamSubscription<bool>? _playingSubscription;
-<<<<<<< HEAD
   // Completed subscription to show controls when video ends
   StreamSubscription<bool>? _completedSubscription;
   // Window resize pause state
   Timer? _resizeDebounceTimer;
   bool _wasPlayingBeforeResize = false;
-=======
   // Auto-skip state
   bool _autoSkipIntro = true;
   bool _autoSkipCredits = true;
   int _autoSkipDelay = 5;
   Timer? _autoSkipTimer;
   double _autoSkipProgress = 0.0;
->>>>>>> 0a6f7c35
 
   @override
   void initState() {
@@ -354,11 +351,8 @@
   void dispose() {
     _hideTimer?.cancel();
     _feedbackTimer?.cancel();
-<<<<<<< HEAD
     _resizeDebounceTimer?.cancel();
-=======
     _autoSkipTimer?.cancel();
->>>>>>> 0a6f7c35
     _seekThrottle.cancel();
     _playingSubscription?.cancel();
     _completedSubscription?.cancel();
@@ -487,7 +481,8 @@
     });
     if (_showControls) {
       _startHideTimer();
-<<<<<<< HEAD
+      // Cancel auto-skip when user manually shows controls
+      _cancelAutoSkipTimer();
     } else if (Platform.isLinux) {
       // On Linux, fully hide after animation completes (200ms)
       Future.delayed(const Duration(milliseconds: 250), () {
@@ -499,10 +494,6 @@
           widget.player.setControlsVisible(false);
         }
       });
-=======
-      // Cancel auto-skip when user manually shows controls
-      _cancelAutoSkipTimer();
->>>>>>> 0a6f7c35
     }
 
     // On macOS, hide/show traffic lights with controls
