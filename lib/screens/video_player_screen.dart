--- conflicted
+++ resolved
@@ -4,12 +4,6 @@
 
 import 'package:flutter/material.dart';
 import 'package:flutter/services.dart';
-<<<<<<< HEAD
-=======
-import 'package:flutter/services.dart' show rootBundle;
-import 'package:media_kit/media_kit.dart';
-import 'package:media_kit_video/media_kit_video.dart';
->>>>>>> 0a6f7c35
 import 'package:os_media_controls/os_media_controls.dart';
 import 'package:provider/provider.dart';
 
@@ -72,12 +66,8 @@
   bool _showPlayNextDialog = false;
   bool _isPhone = false;
   List<PlexMediaVersion> _availableVersions = [];
-<<<<<<< HEAD
+  PlexMediaInfo? _currentMediaInfo;
   StreamSubscription<MpvLog>? _logSubscription;
-=======
-  PlexMediaInfo? _currentMediaInfo;
-  StreamSubscription<PlayerLog>? _logSubscription;
->>>>>>> 0a6f7c35
   StreamSubscription<String>? _errorSubscription;
   StreamSubscription<bool>? _playingSubscription;
   StreamSubscription<bool>? _completedSubscription;
@@ -776,13 +766,8 @@
     await _navigateToEpisode(_previousEpisode!);
   }
 
-<<<<<<< HEAD
-  /// Handle audio track changes from the user - save as per-media preference if enabled
+  /// Handle audio track changes from the user - save both stream selection and language preference
   Future<void> _onAudioTrackChanged(MpvAudioTrack track) async {
-=======
-  /// Handle audio track changes from the user - save both stream selection and language preference
-  Future<void> _onAudioTrackChanged(AudioTrack track) async {
->>>>>>> 0a6f7c35
     final settings = await SettingsService.getInstance();
 
     // Only save if remember track selections is enabled
@@ -883,13 +868,8 @@
     }
   }
 
-<<<<<<< HEAD
-  /// Handle subtitle track changes from the user - save as per-media preference if enabled
+  /// Handle subtitle track changes from the user - save both stream selection and language preference
   Future<void> _onSubtitleTrackChanged(MpvSubtitleTrack track) async {
-=======
-  /// Handle subtitle track changes from the user - save both stream selection and language preference
-  Future<void> _onSubtitleTrackChanged(SubtitleTrack track) async {
->>>>>>> 0a6f7c35
     final settings = await SettingsService.getInstance();
 
     // Only save if remember track selections is enabled
