--- conflicted
+++ resolved
@@ -94,24 +94,19 @@
         throw Exception('No client available');
       }
 
-<<<<<<< HEAD
+      final storage = await StorageService.getInstance();
       final allLibraries = await client.getLibraries();
-      
+
       // Filter out music libraries (type: 'artist') since music playback is not yet supported
       // Only show movie and TV show libraries
-      final libraries = allLibraries
+      final filteredLibraries = allLibraries
           .where((lib) => lib.type.toLowerCase() != 'artist')
           .toList();
-      
-=======
-      final storage = await StorageService.getInstance();
-      final allLibraries = await client.getLibraries();
 
       // Load saved library order and apply it
       final savedOrder = storage.getLibraryOrder();
-      final orderedLibraries = _applyLibraryOrder(allLibraries, savedOrder);
-
->>>>>>> dafdea28
+      final orderedLibraries = _applyLibraryOrder(filteredLibraries, savedOrder);
+
       setState(() {
         _allLibraries = orderedLibraries; // Store all libraries with ordering applied
         _isLoadingLibraries = false;
