--- conflicted
+++ resolved
@@ -73,23 +73,15 @@
         throw Exception('No client available');
       }
 
-<<<<<<< HEAD
-      final libraries = await client.getLibraries();
-
-      // Load saved library order and apply it
-      final storage = await StorageService.getInstance();
-      final savedOrder = storage.getLibraryOrder();
-      final orderedLibraries = _applyLibraryOrder(libraries, savedOrder);
-
-      setState(() {
-        _libraries = orderedLibraries;
-=======
       final storage = await StorageService.getInstance();
       final allLibraries = await client.getLibraries();
 
+      // Load saved library order and apply it
+      final savedOrder = storage.getLibraryOrder();
+      final orderedLibraries = _applyLibraryOrder(allLibraries, savedOrder);
+
       setState(() {
-        _allLibraries = allLibraries; // Store all libraries without filtering
->>>>>>> 95263b76
+        _allLibraries = orderedLibraries; // Store all libraries with ordering applied
         _isLoadingLibraries = false;
       });
 
@@ -137,7 +129,6 @@
     }
   }
 
-<<<<<<< HEAD
   List<PlexLibrary> _applyLibraryOrder(
     List<PlexLibrary> libraries,
     List<String>? savedOrder,
@@ -173,7 +164,7 @@
 
   Future<void> _saveLibraryOrder() async {
     final storage = await StorageService.getInstance();
-    final libraryKeys = _libraries.map((lib) => lib.key).toList();
+    final libraryKeys = _allLibraries.map((lib) => lib.key).toList();
     await storage.saveLibraryOrder(libraryKeys);
   }
 
@@ -182,26 +173,12 @@
       if (newIndex > oldIndex) {
         newIndex -= 1;
       }
-      final library = _libraries.removeAt(oldIndex);
-      _libraries.insert(newIndex, library);
-
-      // Update selected index to follow the moved library if needed
-      if (oldIndex == _selectedLibraryIndex) {
-        _selectedLibraryIndex = newIndex;
-      } else if (oldIndex < _selectedLibraryIndex &&
-          newIndex >= _selectedLibraryIndex) {
-        _selectedLibraryIndex -= 1;
-      } else if (oldIndex > _selectedLibraryIndex &&
-          newIndex <= _selectedLibraryIndex) {
-        _selectedLibraryIndex += 1;
-      }
+      final library = _allLibraries.removeAt(oldIndex);
+      _allLibraries.insert(newIndex, library);
     });
     _saveLibraryOrder();
   }
 
-  Future<void> _loadLibraryContent(int index) async {
-    if (index < 0 || index >= _libraries.length) return;
-=======
   Future<void> _loadLibraryContent(String libraryKey) async {
     // Compute visible libraries based on current provider state
     final hiddenLibrariesProvider = Provider.of<HiddenLibrariesProvider>(
@@ -216,7 +193,6 @@
     // Find the library by key
     final libraryIndex = visibleLibraries.indexWhere((lib) => lib.key == libraryKey);
     if (libraryIndex == -1) return; // Library not found or hidden
->>>>>>> 95263b76
 
     final isChangingLibrary = !_isInitialLoad && _selectedLibraryKey != libraryKey;
 
@@ -530,8 +506,7 @@
             shadowColor: Colors.transparent,
             scrolledUnderElevation: 0,
             actions: [
-<<<<<<< HEAD
-              if (_libraries.isNotEmpty)
+              if (_allLibraries.isNotEmpty)
                 IconButton(
                   icon: Icon(
                     _isReorderMode ? Icons.check : Icons.edit,
@@ -542,12 +517,11 @@
                       _isReorderMode = !_isReorderMode;
                     });
                   },
-=======
+                ),
               if (_sortOptions.isNotEmpty)
                 IconButton(
                   icon: const Icon(Icons.swap_vert, semanticLabel: 'Sort'),
                   onPressed: _showSortBottomSheet,
->>>>>>> 95263b76
                 ),
               if (_filters.isNotEmpty)
                 IconButton(
@@ -619,12 +593,11 @@
                   horizontal: 16,
                   vertical: 8,
                 ),
-<<<<<<< HEAD
                 child: _isReorderMode
                     ? ReorderableListView.builder(
                         scrollDirection: Axis.horizontal,
                         onReorder: _reorderLibraries,
-                        itemCount: _libraries.length,
+                        itemCount: _allLibraries.length,
                         proxyDecorator: (child, index, animation) {
                           return Material(
                             elevation: 4,
@@ -633,8 +606,9 @@
                           );
                         },
                         itemBuilder: (context, index) {
-                          final library = _libraries[index];
-                          final isSelected = index == _selectedLibraryIndex;
+                          final library = _allLibraries[index];
+                          final isSelected = library.key == _selectedLibraryKey;
+                          final isHidden = hiddenKeys.contains(library.key);
                           final t = tokens(context);
                           return Container(
                             key: ValueKey(library.key),
@@ -656,6 +630,14 @@
                                   ),
                                   const SizedBox(width: 6),
                                   Text(library.title),
+                                  if (isHidden) ...[
+                                    const SizedBox(width: 6),
+                                    Icon(
+                                      Icons.visibility_off,
+                                      size: 16,
+                                      color: isSelected ? t.bg : t.text,
+                                    ),
+                                  ],
                                 ],
                               ),
                               backgroundColor: isSelected ? t.text : t.surface,
@@ -673,98 +655,58 @@
                     : SingleChildScrollView(
                         scrollDirection: Axis.horizontal,
                         child: Row(
-                          children: List.generate(_libraries.length, (index) {
-                            final library = _libraries[index];
-                            final isSelected = index == _selectedLibraryIndex;
+                          children: List.generate(visibleLibraries.length, (index) {
+                            final library = visibleLibraries[index];
+                            final isSelected = library.key == _selectedLibraryKey;
                             final t = tokens(context);
                             return Padding(
                               padding: const EdgeInsets.only(right: 8),
-                              child: ChoiceChip(
-                                label: Row(
-                                  mainAxisSize: MainAxisSize.min,
-                                  children: [
-                                    Icon(
-                                      _getLibraryIcon(library.type),
-                                      size: 16,
-                                      color: isSelected ? t.bg : t.text,
-                                    ),
-                                    const SizedBox(width: 6),
-                                    Text(library.title),
-                                  ],
-                                ),
-                                selected: isSelected,
-                                onSelected: (selected) {
-                                  if (selected) {
-                                    _loadLibraryContent(index);
+                              child: ContextMenuWrapper(
+                                menuItems: [
+                                  ContextMenuItem(
+                                    value: 'hide',
+                                    icon: Icons.visibility_off,
+                                    label: 'Hide "${library.title}"',
+                                  ),
+                                ],
+                                onMenuItemSelected: (value) {
+                                  if (value == 'hide') {
+                                    _hideLibrary(library);
                                   }
                                 },
-                                backgroundColor: t.surface,
-                                selectedColor: t.text,
-                                side: BorderSide(color: t.outline),
-                                labelStyle: TextStyle(
-                                  color: isSelected ? t.bg : t.text,
-                                  fontWeight: isSelected
-                                      ? FontWeight.w600
-                                      : FontWeight.w400,
+                                child: ChoiceChip(
+                                  label: Row(
+                                    mainAxisSize: MainAxisSize.min,
+                                    children: [
+                                      Icon(
+                                        _getLibraryIcon(library.type),
+                                        size: 16,
+                                        color: isSelected ? t.bg : t.text,
+                                      ),
+                                      const SizedBox(width: 6),
+                                      Text(library.title),
+                                    ],
+                                  ),
+                                  selected: isSelected,
+                                  onSelected: (selected) {
+                                    if (selected) {
+                                      _loadLibraryContent(library.key);
+                                    }
+                                  },
+                                  backgroundColor: t.surface,
+                                  selectedColor: t.text,
+                                  side: BorderSide(color: t.outline),
+                                  labelStyle: TextStyle(
+                                    color: isSelected ? t.bg : t.text,
+                                    fontWeight: isSelected
+                                        ? FontWeight.w600
+                                        : FontWeight.w400,
+                                  ),
+                                  showCheckmark: false,
                                 ),
-                                showCheckmark: false,
                               ),
                             );
                           }),
-=======
-                child: SingleChildScrollView(
-                  scrollDirection: Axis.horizontal,
-                  child: Row(
-                    children: List.generate(visibleLibraries.length, (index) {
-                      final library = visibleLibraries[index];
-                      final isSelected = library.key == _selectedLibraryKey;
-                      final t = tokens(context);
-                      return Padding(
-                        padding: const EdgeInsets.only(right: 8),
-                        child: ContextMenuWrapper(
-                          menuItems: [
-                            ContextMenuItem(
-                              value: 'hide',
-                              icon: Icons.visibility_off,
-                              label: 'Hide "${library.title}"',
-                            ),
-                          ],
-                          onMenuItemSelected: (value) {
-                            if (value == 'hide') {
-                              _hideLibrary(library);
-                            }
-                          },
-                          child: ChoiceChip(
-                            label: Row(
-                              mainAxisSize: MainAxisSize.min,
-                              children: [
-                                Icon(
-                                  _getLibraryIcon(library.type),
-                                  size: 16,
-                                  color: isSelected ? t.bg : t.text,
-                                ),
-                                const SizedBox(width: 6),
-                                Text(library.title),
-                              ],
-                            ),
-                            selected: isSelected,
-                            onSelected: (selected) {
-                              if (selected) {
-                                _loadLibraryContent(library.key);
-                              }
-                            },
-                            backgroundColor: t.surface,
-                            selectedColor: t.text,
-                            side: BorderSide(color: t.outline),
-                            labelStyle: TextStyle(
-                              color: isSelected ? t.bg : t.text,
-                              fontWeight: isSelected
-                                  ? FontWeight.w600
-                                  : FontWeight.w400,
-                            ),
-                            showCheckmark: false,
-                          ),
->>>>>>> 95263b76
                         ),
                       ),
               ),
