--- conflicted
+++ resolved
@@ -75,17 +75,12 @@
       final storage = await StorageService.getInstance();
       final allLibraries = await client.getLibraries();
 
-<<<<<<< HEAD
-      setState(() {
-        _allLibraries = allLibraries; // Store all libraries without filtering
-=======
       // Load saved library order and apply it
       final savedOrder = storage.getLibraryOrder();
       final orderedLibraries = _applyLibraryOrder(allLibraries, savedOrder);
 
       setState(() {
         _allLibraries = orderedLibraries; // Store all libraries with ordering applied
->>>>>>> 73568ee3
         _isLoadingLibraries = false;
       });
 
@@ -133,8 +128,6 @@
     }
   }
 
-<<<<<<< HEAD
-=======
   List<PlexLibrary> _applyLibraryOrder(
     List<PlexLibrary> libraries,
     List<String>? savedOrder,
@@ -185,7 +178,6 @@
     _saveLibraryOrder();
   }
 
->>>>>>> 73568ee3
   Future<void> _loadLibraryContent(String libraryKey) async {
     // Compute visible libraries based on current provider state
     final hiddenLibrariesProvider = Provider.of<HiddenLibrariesProvider>(
@@ -196,6 +188,7 @@
     final visibleLibraries = _allLibraries
         .where((lib) => !hiddenKeys.contains(lib.key))
         .toList();
+
 
     // Find the library by key
     final libraryIndex = visibleLibraries.indexWhere((lib) => lib.key == libraryKey);
@@ -413,48 +406,11 @@
     }
   }
 
-<<<<<<< HEAD
-  Future<void> _hideLibrary(PlexLibrary library) async {
-    // Hide library using provider
-=======
   Future<void> _toggleLibraryVisibility(PlexLibrary library) async {
->>>>>>> 73568ee3
     final hiddenLibrariesProvider = Provider.of<HiddenLibrariesProvider>(
       context,
       listen: false,
     );
-<<<<<<< HEAD
-    await hiddenLibrariesProvider.hideLibrary(library.key);
-
-    // Reload libraries to update the visible list
-    await _loadLibraries();
-
-    // Show snackbar with undo option
-    if (mounted) {
-      ScaffoldMessenger.of(context).showSnackBar(
-        SnackBar(
-          content: Text('Hidden "${library.title}"'),
-          action: SnackBarAction(
-            label: 'Undo',
-            onPressed: () => _unhideLibrary(library.key),
-          ),
-          duration: const Duration(seconds: 4),
-        ),
-      );
-    }
-  }
-
-  Future<void> _unhideLibrary(String libraryKey) async {
-    // Unhide library using provider
-    final hiddenLibrariesProvider = Provider.of<HiddenLibrariesProvider>(
-      context,
-      listen: false,
-    );
-    await hiddenLibrariesProvider.unhideLibrary(libraryKey);
-
-    // Reload libraries to update the visible list
-    await _loadLibraries();
-=======
     final isHidden = hiddenLibrariesProvider.hiddenLibraryKeys.contains(library.key);
 
     if (isHidden) {
@@ -477,8 +433,8 @@
         }
       }
     }
->>>>>>> 73568ee3
-  }
+  }
+
 
   void _showFiltersBottomSheet() {
     showModalBottomSheet(
@@ -519,8 +475,6 @@
     );
   }
 
-<<<<<<< HEAD
-=======
   void _showLibraryManagementSheet() {
     final hiddenLibrariesProvider = Provider.of<HiddenLibrariesProvider>(
       context,
@@ -544,7 +498,7 @@
     );
   }
 
->>>>>>> 73568ee3
+
   @override
   Widget build(BuildContext context) {
     // Watch for hidden libraries changes to trigger rebuild
@@ -568,14 +522,11 @@
             shadowColor: Colors.transparent,
             scrolledUnderElevation: 0,
             actions: [
-<<<<<<< HEAD
-=======
               if (_allLibraries.isNotEmpty)
                 IconButton(
                   icon: const Icon(Icons.edit, semanticLabel: 'Manage Libraries'),
                   onPressed: _showLibraryManagementSheet,
                 ),
->>>>>>> 73568ee3
               if (_sortOptions.isNotEmpty)
                 IconButton(
                   icon: const Icon(Icons.swap_vert, semanticLabel: 'Sort'),
@@ -652,59 +603,6 @@
                   vertical: 8,
                 ),
                 child: SingleChildScrollView(
-<<<<<<< HEAD
-                  scrollDirection: Axis.horizontal,
-                  child: Row(
-                    children: List.generate(visibleLibraries.length, (index) {
-                      final library = visibleLibraries[index];
-                      final isSelected = library.key == _selectedLibraryKey;
-                      final t = tokens(context);
-                      return Padding(
-                        padding: const EdgeInsets.only(right: 8),
-                        child: ContextMenuWrapper(
-                          menuItems: [
-                            ContextMenuItem(
-                              value: 'hide',
-                              icon: Icons.visibility_off,
-                              label: 'Hide "${library.title}"',
-                            ),
-                          ],
-                          onMenuItemSelected: (value) {
-                            if (value == 'hide') {
-                              _hideLibrary(library);
-                            }
-                          },
-                          child: ChoiceChip(
-                            label: Row(
-                              mainAxisSize: MainAxisSize.min,
-                              children: [
-                                Icon(
-                                  _getLibraryIcon(library.type),
-                                  size: 16,
-                                  color: isSelected ? t.bg : t.text,
-                                ),
-                                const SizedBox(width: 6),
-                                Text(library.title),
-                              ],
-                            ),
-                            selected: isSelected,
-                            onSelected: (selected) {
-                              if (selected) {
-                                _loadLibraryContent(library.key);
-                              }
-                            },
-                            backgroundColor: t.surface,
-                            selectedColor: t.text,
-                            side: BorderSide(color: t.outline),
-                            labelStyle: TextStyle(
-                              color: isSelected ? t.bg : t.text,
-                              fontWeight: isSelected
-                                  ? FontWeight.w600
-                                  : FontWeight.w400,
-                            ),
-                            showCheckmark: false,
-                          ),
-=======
                         scrollDirection: Axis.horizontal,
                         child: Row(
                           children: List.generate(visibleLibraries.length, (index) {
@@ -745,7 +643,6 @@
                               ),
                             );
                           }),
->>>>>>> 73568ee3
                         ),
                       ),
               ),
@@ -1330,8 +1227,6 @@
       },
     );
   }
-<<<<<<< HEAD
-=======
 }
 
 class _LibraryManagementSheet extends StatefulWidget {
@@ -1478,5 +1373,4 @@
       },
     );
   }
->>>>>>> 73568ee3
 }