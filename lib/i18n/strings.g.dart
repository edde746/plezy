--- conflicted
+++ resolved
@@ -4,15 +4,9 @@
 /// To regenerate, run: `dart run slang`
 ///
 /// Locales: 6
-<<<<<<< HEAD
-/// Strings: 2316 (386 per locale)
+/// Strings: 2634 (439 per locale)
 ///
-/// Built on 2025-11-17 at 03:47 UTC
-=======
-/// Strings: 2448 (408 per locale)
-///
-/// Built on 2025-11-16 at 22:35 UTC
->>>>>>> 12c0d650
+/// Built on 2025-11-18 at 05:02 UTC
 
 // coverage:ignore-file
 // ignore_for_file: type=lint
@@ -501,7 +495,10 @@
 	String get stretch => 'Stretch';
 	String get lockRotation => 'Lock rotation';
 	String get unlockRotation => 'Unlock rotation';
-<<<<<<< HEAD
+	String get sleepTimer => 'Sleep Timer';
+	String get timerActive => 'Timer Active';
+	String playbackWillPauseIn({required Object duration}) => 'Playback will pause in ${duration}';
+	String get sleepTimerCompleted => 'Sleep timer completed - playback paused';
 	String get playButton => 'Play';
 	String get pauseButton => 'Pause';
 	String seekBackwardButton({required Object seconds}) => 'Seek backward ${seconds} seconds';
@@ -525,12 +522,6 @@
 	String get timelineSlider => 'Video timeline';
 	String get volumeSlider => 'Volume level';
 	String get backButton => 'Back';
-=======
-	String get sleepTimer => 'Sleep Timer';
-	String get timerActive => 'Timer Active';
-	String playbackWillPauseIn({required Object duration}) => 'Playback will pause in ${duration}';
-	String get sleepTimerCompleted => 'Sleep timer completed - playback paused';
->>>>>>> 12c0d650
 }
 
 // Path: userStatus
@@ -1289,7 +1280,10 @@
 	@override String get stretch => 'Strecken';
 	@override String get lockRotation => 'Rotation sperren';
 	@override String get unlockRotation => 'Rotation entsperren';
-<<<<<<< HEAD
+	@override String get sleepTimer => 'Schlaf-Timer';
+	@override String get timerActive => 'Timer aktiv';
+	@override String playbackWillPauseIn({required Object duration}) => 'Wiedergabe wird pausiert in ${duration}';
+	@override String get sleepTimerCompleted => 'Schlaf-Timer abgelaufen - Wiedergabe pausiert';
 	@override String get playButton => 'Play';
 	@override String get pauseButton => 'Pause';
 	@override String seekBackwardButton({required Object seconds}) => 'Seek backward ${seconds} seconds';
@@ -1313,12 +1307,6 @@
 	@override String get timelineSlider => 'Video timeline';
 	@override String get volumeSlider => 'Volume level';
 	@override String get backButton => 'Back';
-=======
-	@override String get sleepTimer => 'Schlaf-Timer';
-	@override String get timerActive => 'Timer aktiv';
-	@override String playbackWillPauseIn({required Object duration}) => 'Wiedergabe wird pausiert in ${duration}';
-	@override String get sleepTimerCompleted => 'Schlaf-Timer abgelaufen - Wiedergabe pausiert';
->>>>>>> 12c0d650
 }
 
 // Path: userStatus
@@ -2077,7 +2065,10 @@
 	@override String get stretch => 'Allunga';
 	@override String get lockRotation => 'Blocca rotazione';
 	@override String get unlockRotation => 'Sblocca rotazione';
-<<<<<<< HEAD
+	@override String get sleepTimer => 'Timer di spegnimento';
+	@override String get timerActive => 'Timer attivo';
+	@override String playbackWillPauseIn({required Object duration}) => 'La riproduzione si interromperà tra ${duration}';
+	@override String get sleepTimerCompleted => 'Timer di spegnimento completato - riproduzione in pausa';
 	@override String get playButton => 'Play';
 	@override String get pauseButton => 'Pause';
 	@override String seekBackwardButton({required Object seconds}) => 'Seek backward ${seconds} seconds';
@@ -2101,12 +2092,6 @@
 	@override String get timelineSlider => 'Video timeline';
 	@override String get volumeSlider => 'Volume level';
 	@override String get backButton => 'Back';
-=======
-	@override String get sleepTimer => 'Timer di spegnimento';
-	@override String get timerActive => 'Timer attivo';
-	@override String playbackWillPauseIn({required Object duration}) => 'La riproduzione si interromperà tra ${duration}';
-	@override String get sleepTimerCompleted => 'Timer di spegnimento completato - riproduzione in pausa';
->>>>>>> 12c0d650
 }
 
 // Path: userStatus
@@ -2865,7 +2850,10 @@
 	@override String get stretch => 'Uitrekken';
 	@override String get lockRotation => 'Vergrendel rotatie';
 	@override String get unlockRotation => 'Ontgrendel rotatie';
-<<<<<<< HEAD
+	@override String get sleepTimer => 'Slaaptimer';
+	@override String get timerActive => 'Timer actief';
+	@override String playbackWillPauseIn({required Object duration}) => 'Afspelen wordt gepauzeerd over ${duration}';
+	@override String get sleepTimerCompleted => 'Slaaptimer voltooid - afspelen gepauzeerd';
 	@override String get playButton => 'Play';
 	@override String get pauseButton => 'Pause';
 	@override String seekBackwardButton({required Object seconds}) => 'Seek backward ${seconds} seconds';
@@ -2889,12 +2877,6 @@
 	@override String get timelineSlider => 'Video timeline';
 	@override String get volumeSlider => 'Volume level';
 	@override String get backButton => 'Back';
-=======
-	@override String get sleepTimer => 'Slaaptimer';
-	@override String get timerActive => 'Timer actief';
-	@override String playbackWillPauseIn({required Object duration}) => 'Afspelen wordt gepauzeerd over ${duration}';
-	@override String get sleepTimerCompleted => 'Slaaptimer voltooid - afspelen gepauzeerd';
->>>>>>> 12c0d650
 }
 
 // Path: userStatus
@@ -3653,7 +3635,10 @@
 	@override String get stretch => 'Sträck';
 	@override String get lockRotation => 'Lås rotation';
 	@override String get unlockRotation => 'Lås upp rotation';
-<<<<<<< HEAD
+	@override String get sleepTimer => 'Sovtimer';
+	@override String get timerActive => 'Timer aktiv';
+	@override String playbackWillPauseIn({required Object duration}) => 'Uppspelningen pausas om ${duration}';
+	@override String get sleepTimerCompleted => 'Sovtimer slutförd - uppspelning pausad';
 	@override String get playButton => 'Play';
 	@override String get pauseButton => 'Pause';
 	@override String seekBackwardButton({required Object seconds}) => 'Seek backward ${seconds} seconds';
@@ -3677,12 +3662,6 @@
 	@override String get timelineSlider => 'Video timeline';
 	@override String get volumeSlider => 'Volume level';
 	@override String get backButton => 'Back';
-=======
-	@override String get sleepTimer => 'Sovtimer';
-	@override String get timerActive => 'Timer aktiv';
-	@override String playbackWillPauseIn({required Object duration}) => 'Uppspelningen pausas om ${duration}';
-	@override String get sleepTimerCompleted => 'Sovtimer slutförd - uppspelning pausad';
->>>>>>> 12c0d650
 }
 
 // Path: userStatus
@@ -4441,7 +4420,10 @@
 	@override String get stretch => '拉伸';
 	@override String get lockRotation => '锁定旋转';
 	@override String get unlockRotation => '解锁旋转';
-<<<<<<< HEAD
+	@override String get sleepTimer => '睡眠定时器';
+	@override String get timerActive => '定时器已激活';
+	@override String playbackWillPauseIn({required Object duration}) => '播放将在 ${duration} 后暂停';
+	@override String get sleepTimerCompleted => '睡眠定时器已完成 - 播放已暂停';
 	@override String get playButton => 'Play';
 	@override String get pauseButton => 'Pause';
 	@override String seekBackwardButton({required Object seconds}) => 'Seek backward ${seconds} seconds';
@@ -4465,12 +4447,6 @@
 	@override String get timelineSlider => 'Video timeline';
 	@override String get volumeSlider => 'Volume level';
 	@override String get backButton => 'Back';
-=======
-	@override String get sleepTimer => '睡眠定时器';
-	@override String get timerActive => '定时器已激活';
-	@override String playbackWillPauseIn({required Object duration}) => '播放将在 ${duration} 后暂停';
-	@override String get sleepTimerCompleted => '睡眠定时器已完成 - 播放已暂停';
->>>>>>> 12c0d650
 }
 
 // Path: userStatus
@@ -5055,7 +5031,10 @@
 			case 'videoControls.stretch': return 'Stretch';
 			case 'videoControls.lockRotation': return 'Lock rotation';
 			case 'videoControls.unlockRotation': return 'Unlock rotation';
-<<<<<<< HEAD
+			case 'videoControls.sleepTimer': return 'Sleep Timer';
+			case 'videoControls.timerActive': return 'Timer Active';
+			case 'videoControls.playbackWillPauseIn': return ({required Object duration}) => 'Playback will pause in ${duration}';
+			case 'videoControls.sleepTimerCompleted': return 'Sleep timer completed - playback paused';
 			case 'videoControls.playButton': return 'Play';
 			case 'videoControls.pauseButton': return 'Pause';
 			case 'videoControls.seekBackwardButton': return ({required Object seconds}) => 'Seek backward ${seconds} seconds';
@@ -5079,12 +5058,6 @@
 			case 'videoControls.timelineSlider': return 'Video timeline';
 			case 'videoControls.volumeSlider': return 'Volume level';
 			case 'videoControls.backButton': return 'Back';
-=======
-			case 'videoControls.sleepTimer': return 'Sleep Timer';
-			case 'videoControls.timerActive': return 'Timer Active';
-			case 'videoControls.playbackWillPauseIn': return ({required Object duration}) => 'Playback will pause in ${duration}';
-			case 'videoControls.sleepTimerCompleted': return 'Sleep timer completed - playback paused';
->>>>>>> 12c0d650
 			case 'userStatus.admin': return 'Admin';
 			case 'userStatus.restricted': return 'Restricted';
 			case 'userStatus.protected': return 'Protected';
@@ -5505,7 +5478,10 @@
 			case 'videoControls.stretch': return 'Strecken';
 			case 'videoControls.lockRotation': return 'Rotation sperren';
 			case 'videoControls.unlockRotation': return 'Rotation entsperren';
-<<<<<<< HEAD
+			case 'videoControls.sleepTimer': return 'Schlaf-Timer';
+			case 'videoControls.timerActive': return 'Timer aktiv';
+			case 'videoControls.playbackWillPauseIn': return ({required Object duration}) => 'Wiedergabe wird pausiert in ${duration}';
+			case 'videoControls.sleepTimerCompleted': return 'Schlaf-Timer abgelaufen - Wiedergabe pausiert';
 			case 'videoControls.playButton': return 'Play';
 			case 'videoControls.pauseButton': return 'Pause';
 			case 'videoControls.seekBackwardButton': return ({required Object seconds}) => 'Seek backward ${seconds} seconds';
@@ -5529,12 +5505,6 @@
 			case 'videoControls.timelineSlider': return 'Video timeline';
 			case 'videoControls.volumeSlider': return 'Volume level';
 			case 'videoControls.backButton': return 'Back';
-=======
-			case 'videoControls.sleepTimer': return 'Schlaf-Timer';
-			case 'videoControls.timerActive': return 'Timer aktiv';
-			case 'videoControls.playbackWillPauseIn': return ({required Object duration}) => 'Wiedergabe wird pausiert in ${duration}';
-			case 'videoControls.sleepTimerCompleted': return 'Schlaf-Timer abgelaufen - Wiedergabe pausiert';
->>>>>>> 12c0d650
 			case 'userStatus.admin': return 'Eigentümer';
 			case 'userStatus.restricted': return 'Eingeschränkt';
 			case 'userStatus.protected': return 'Geschützt';
@@ -5955,7 +5925,10 @@
 			case 'videoControls.stretch': return 'Allunga';
 			case 'videoControls.lockRotation': return 'Blocca rotazione';
 			case 'videoControls.unlockRotation': return 'Sblocca rotazione';
-<<<<<<< HEAD
+			case 'videoControls.sleepTimer': return 'Timer di spegnimento';
+			case 'videoControls.timerActive': return 'Timer attivo';
+			case 'videoControls.playbackWillPauseIn': return ({required Object duration}) => 'La riproduzione si interromperà tra ${duration}';
+			case 'videoControls.sleepTimerCompleted': return 'Timer di spegnimento completato - riproduzione in pausa';
 			case 'videoControls.playButton': return 'Play';
 			case 'videoControls.pauseButton': return 'Pause';
 			case 'videoControls.seekBackwardButton': return ({required Object seconds}) => 'Seek backward ${seconds} seconds';
@@ -5979,12 +5952,6 @@
 			case 'videoControls.timelineSlider': return 'Video timeline';
 			case 'videoControls.volumeSlider': return 'Volume level';
 			case 'videoControls.backButton': return 'Back';
-=======
-			case 'videoControls.sleepTimer': return 'Timer di spegnimento';
-			case 'videoControls.timerActive': return 'Timer attivo';
-			case 'videoControls.playbackWillPauseIn': return ({required Object duration}) => 'La riproduzione si interromperà tra ${duration}';
-			case 'videoControls.sleepTimerCompleted': return 'Timer di spegnimento completato - riproduzione in pausa';
->>>>>>> 12c0d650
 			case 'userStatus.admin': return 'Admin';
 			case 'userStatus.restricted': return 'Limitato';
 			case 'userStatus.protected': return 'Protetto';
@@ -6405,7 +6372,10 @@
 			case 'videoControls.stretch': return 'Uitrekken';
 			case 'videoControls.lockRotation': return 'Vergrendel rotatie';
 			case 'videoControls.unlockRotation': return 'Ontgrendel rotatie';
-<<<<<<< HEAD
+			case 'videoControls.sleepTimer': return 'Slaaptimer';
+			case 'videoControls.timerActive': return 'Timer actief';
+			case 'videoControls.playbackWillPauseIn': return ({required Object duration}) => 'Afspelen wordt gepauzeerd over ${duration}';
+			case 'videoControls.sleepTimerCompleted': return 'Slaaptimer voltooid - afspelen gepauzeerd';
 			case 'videoControls.playButton': return 'Play';
 			case 'videoControls.pauseButton': return 'Pause';
 			case 'videoControls.seekBackwardButton': return ({required Object seconds}) => 'Seek backward ${seconds} seconds';
@@ -6429,12 +6399,6 @@
 			case 'videoControls.timelineSlider': return 'Video timeline';
 			case 'videoControls.volumeSlider': return 'Volume level';
 			case 'videoControls.backButton': return 'Back';
-=======
-			case 'videoControls.sleepTimer': return 'Slaaptimer';
-			case 'videoControls.timerActive': return 'Timer actief';
-			case 'videoControls.playbackWillPauseIn': return ({required Object duration}) => 'Afspelen wordt gepauzeerd over ${duration}';
-			case 'videoControls.sleepTimerCompleted': return 'Slaaptimer voltooid - afspelen gepauzeerd';
->>>>>>> 12c0d650
 			case 'userStatus.admin': return 'Beheerder';
 			case 'userStatus.restricted': return 'Beperkt';
 			case 'userStatus.protected': return 'Beschermd';
@@ -6855,7 +6819,10 @@
 			case 'videoControls.stretch': return 'Sträck';
 			case 'videoControls.lockRotation': return 'Lås rotation';
 			case 'videoControls.unlockRotation': return 'Lås upp rotation';
-<<<<<<< HEAD
+			case 'videoControls.sleepTimer': return 'Sovtimer';
+			case 'videoControls.timerActive': return 'Timer aktiv';
+			case 'videoControls.playbackWillPauseIn': return ({required Object duration}) => 'Uppspelningen pausas om ${duration}';
+			case 'videoControls.sleepTimerCompleted': return 'Sovtimer slutförd - uppspelning pausad';
 			case 'videoControls.playButton': return 'Play';
 			case 'videoControls.pauseButton': return 'Pause';
 			case 'videoControls.seekBackwardButton': return ({required Object seconds}) => 'Seek backward ${seconds} seconds';
@@ -6879,12 +6846,6 @@
 			case 'videoControls.timelineSlider': return 'Video timeline';
 			case 'videoControls.volumeSlider': return 'Volume level';
 			case 'videoControls.backButton': return 'Back';
-=======
-			case 'videoControls.sleepTimer': return 'Sovtimer';
-			case 'videoControls.timerActive': return 'Timer aktiv';
-			case 'videoControls.playbackWillPauseIn': return ({required Object duration}) => 'Uppspelningen pausas om ${duration}';
-			case 'videoControls.sleepTimerCompleted': return 'Sovtimer slutförd - uppspelning pausad';
->>>>>>> 12c0d650
 			case 'userStatus.admin': return 'Admin';
 			case 'userStatus.restricted': return 'Begränsad';
 			case 'userStatus.protected': return 'Skyddad';
@@ -7305,7 +7266,10 @@
 			case 'videoControls.stretch': return '拉伸';
 			case 'videoControls.lockRotation': return '锁定旋转';
 			case 'videoControls.unlockRotation': return '解锁旋转';
-<<<<<<< HEAD
+			case 'videoControls.sleepTimer': return '睡眠定时器';
+			case 'videoControls.timerActive': return '定时器已激活';
+			case 'videoControls.playbackWillPauseIn': return ({required Object duration}) => '播放将在 ${duration} 后暂停';
+			case 'videoControls.sleepTimerCompleted': return '睡眠定时器已完成 - 播放已暂停';
 			case 'videoControls.playButton': return 'Play';
 			case 'videoControls.pauseButton': return 'Pause';
 			case 'videoControls.seekBackwardButton': return ({required Object seconds}) => 'Seek backward ${seconds} seconds';
@@ -7329,12 +7293,6 @@
 			case 'videoControls.timelineSlider': return 'Video timeline';
 			case 'videoControls.volumeSlider': return 'Volume level';
 			case 'videoControls.backButton': return 'Back';
-=======
-			case 'videoControls.sleepTimer': return '睡眠定时器';
-			case 'videoControls.timerActive': return '定时器已激活';
-			case 'videoControls.playbackWillPauseIn': return ({required Object duration}) => '播放将在 ${duration} 后暂停';
-			case 'videoControls.sleepTimerCompleted': return '睡眠定时器已完成 - 播放已暂停';
->>>>>>> 12c0d650
 			case 'userStatus.admin': return '管理员';
 			case 'userStatus.restricted': return '受限';
 			case 'userStatus.protected': return '受保护';
