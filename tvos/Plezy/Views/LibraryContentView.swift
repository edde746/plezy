--- conflicted
+++ resolved
@@ -163,13 +163,10 @@
                                     }
                                     .padding(.horizontal, 40)
                                 }
-<<<<<<< HEAD
                                 .tvOSScrollClipDisabled()
-=======
                                 // NOTE: Do not add .clipped() here - it cuts off the rounded corners
                                 // when cards scale up on focus. Cards need to extend beyond their
                                 // bounds to maintain their rounded appearance when focused.
->>>>>>> 40fcaa30
                             }
 
                             // Load more indicator
